// Copyright 2015-2017 Parity Technologies (UK) Ltd.
// This file is part of Parity.

// Parity is free software: you can redistribute it and/or modify
// it under the terms of the GNU General Public License as published by
// the Free Software Foundation, either version 3 of the License, or
// (at your option) any later version.

// Parity is distributed in the hope that it will be useful,
// but WITHOUT ANY WARRANTY; without even the implied warranty of
// MERCHANTABILITY or FITNESS FOR A PARTICULAR PURPOSE.  See the
// GNU General Public License for more details.

// You should have received a copy of the GNU General Public License
// along with Parity.  If not, see <http://www.gnu.org/licenses/>.

<<<<<<< HEAD
import { MenuItem, IconMenu } from 'material-ui';
=======
>>>>>>> c27d96a4
import React, { Component, PropTypes } from 'react';
import { FormattedMessage } from 'react-intl';
import ReactTooltip from 'react-tooltip';
import { connect } from 'react-redux';
import { bindActionCreators } from 'redux';

import { bytesToHex } from '@parity/api/util/format';
import { confirmOperation, revokeOperation } from '@parity/shared/redux/providers/walletActions';
<<<<<<< HEAD

import { Button, Container, InputAddress, IdentityIcon, Progress } from '~/ui';
import TxRow from '~/ui/TxList/TxRow';
=======
import { Container, Dropdown, InputAddress, IdentityIcon, Progress } from '@parity/ui';
import TxRow from '@parity/ui/TxList/TxRow';
>>>>>>> c27d96a4

import styles from '../wallet.css';
import txListStyles from '@parity/ui/TxList/txList.css';

class WalletConfirmations extends Component {
  static contextTypes = {
    api: PropTypes.object.isRequired
  };

  static propTypes = {
    accounts: PropTypes.object.isRequired,
    address: PropTypes.string.isRequired,
    netVersion: PropTypes.string.isRequired,
    owners: PropTypes.array.isRequired,
    require: PropTypes.object.isRequired,
    confirmOperation: PropTypes.func.isRequired,
    revokeOperation: PropTypes.func.isRequired,

    confirmations: PropTypes.array
  };

  static defaultProps = {
    confirmations: []
  };

  render () {
    return (
      <div>
        <Container
          title={
            <FormattedMessage
              id='wallet.confirmations.title'
              defaultMessage='Pending Confirmations'
            />
          }
        >
          { this.renderConfirmations() }
        </Container>
      </div>
    );
  }

  renderConfirmations () {
    const { confirmations, ...others } = this.props;
    const realConfirmations = confirmations && confirmations
      .filter((conf) => conf.confirmedBy.length > 0);

    if (!realConfirmations) {
      return null;
    }

    if (realConfirmations.length === 0) {
      return (
        <div>
          <p>
            <FormattedMessage
              id='wallet.confirmations.none'
              defaultMessage='No transactions needs confirmation right now.'
            />
          </p>
        </div>
      );
    }

    return realConfirmations.map((confirmation) => (
      <WalletConfirmation
        key={ confirmation.operation }
        confirmation={ confirmation }
        { ...others }
      />
    ));
  }
}

function mapStateToProps (state) {
  const { accounts } = state.personal;

  return { accounts };
}

function mapDispatchToProps (dispatch) {
  return bindActionCreators({
    confirmOperation,
    revokeOperation
  }, dispatch);
}

export default connect(
  mapStateToProps,
  mapDispatchToProps
)(WalletConfirmations);

class WalletConfirmation extends Component {
  static propTypes = {
    accounts: PropTypes.object.isRequired,
    confirmation: PropTypes.object.isRequired,
    address: PropTypes.string.isRequired,
    netVersion: PropTypes.string.isRequired,
    owners: PropTypes.array.isRequired,
    require: PropTypes.object.isRequired,
    confirmOperation: PropTypes.func.isRequired,
    revokeOperation: PropTypes.func.isRequired
  };

  render () {
    const { confirmation } = this.props;
    const { pending } = confirmation;
    const confirmationsRows = [];

    const className = styles.light;

    const txRow = this.renderTransactionRow(confirmation, className);
    const detailsRow = this.renderConfirmedBy(confirmation, className);
    const progressRow = this.renderProgress(confirmation, className);
    const actionsRow = this.renderActions(confirmation, className);

    confirmationsRows.push(progressRow);
    confirmationsRows.push(detailsRow);
    confirmationsRows.push(txRow);
    confirmationsRows.push(actionsRow);

    return (
      <div className={ styles.confirmationContainer }>
        <table className={ [ txListStyles.transactions, styles.confirmations ].join(' ') }>
          <tbody>
            { confirmationsRows }
          </tbody>
        </table>
        {
          pending && (
            <div className={ styles.pendingOverlay } />
          )
        }
      </div>
    );
  }

  handleConfirm = (event, owner) => {
    const { confirmOperation, confirmation, address } = this.props;

    confirmOperation(address, owner, confirmation.operation);
  }

  handleRevoke = (event, owner) => {
    const { revokeOperation, confirmation, address } = this.props;

    revokeOperation(address, owner, confirmation.operation);
  }

  renderActions (confirmation, className) {
    const { owners, accounts } = this.props;
    const { operation, confirmedBy } = confirmation;

    const addresses = Object.keys(accounts);

    const possibleConfirm = owners
      .filter((owner) => addresses.includes(owner))
      .filter((owner) => !confirmedBy.includes(owner));

    const possibleRevoke = owners
      .filter((owner) => addresses.includes(owner))
      .filter((owner) => confirmedBy.includes(owner));

    return (
      <tr
        className={ className }
        key={ `actions_${operation}` }
      >
        <td />
        <td colSpan={ 3 }>
          <div className={ styles.actions }>
            <Dropdown
              label={
                <FormattedMessage
                  id='wallet.confirmations.buttons.confirmAs'
                  defaultMessage='Confirm As...'
                />
              }
              onChange={ this.handleConfirm }
              options={
                possibleConfirm.map((address) => this.renderAccountItem(address))
              }
            />
            <Dropdown
              label={
                <FormattedMessage
                  id='wallet.confirmations.buttons.revokeAs'
                  defaultMessage='Revoke As...'
                />
              }
              onChange={ this.handleRevoke }
              oprions={
                possibleRevoke.map((address) => this.renderAccountItem(address))
              }
            />
          </div>
        </td>
        <td />
      </tr>
    );
  }

  renderAccountItem (address) {
    const account = this.props.accounts[address];
    const name = account.name.toUpperCase() || account.address;

    return {
      key: address,
      label: (
        <div className={ styles.accountItem }>
          <IdentityIcon
            address={ address }
            center
            inline
          />
          <span>{ name }</span>
        </div>
      ),
      value: name
    };
  }

  renderProgress (confirmation) {
    const { require } = this.props;
    const { operation, confirmedBy, pending } = confirmation;

    const style = { borderRadius: 0 };

    return (
      <tr key={ `prog_${operation}` }>
        <td
          colSpan={ 5 }
          style={ { padding: 0, paddingTop: '1em' } }
        >
          <div
            data-tip
            data-for={ `tooltip_${operation}` }
            data-effect='solid'
          >
            {
              pending
              ? (
<<<<<<< HEAD
                <Progress
                  key={ `pending_${operation}` }
                  style={ style }
                />
              )
              : (
                <Progress
                  key={ `unpending_${operation}` }
                  determinate
                  min={ 0 }
=======
                <Progress style={ style } />
              )
              : (
                <Progress
                  isDeterminate
>>>>>>> c27d96a4
                  max={ require.toNumber() }
                  value={ confirmedBy.length }
                  style={ style }
                />
              )
            }
          </div>

          <ReactTooltip id={ `tooltip_${operation}` }>
            <FormattedMessage
              id='wallet.confirmations.tooltip.confirmed'
              defaultMessage='Confirmed by {number}/{required} owners'
              values={ {
                required: require.toNumber(),
                number: confirmedBy.length
              } }
            />
          </ReactTooltip>
        </td>
      </tr>
    );
  }

  renderTransactionRow (confirmation, className) {
    const { address, netVersion } = this.props;
    const { operation, transactionHash, blockNumber, value, to, data } = confirmation;

    if (value && to && data) {
      return (
        <TxRow
          address={ address }
          className={ className }
          historic={ false }
          netVersion={ netVersion }
          key={ operation }
          tx={ {
            hash: transactionHash,
            blockNumber,
            from: address,
            to,
            value,
            input: bytesToHex(data)
          } }
        />
      );
    }

    return (
      <tr
        className={ className }
        key={ operation }
      >
        <td colSpan={ 5 }>
          <code>{ operation }</code>
        </td>
      </tr>
    );
  }

  renderConfirmedBy (confirmation, className) {
    const { operation, confirmedBy } = confirmation;

    return (
      <tr key={ `details_${operation}` } className={ className }>
        <td colSpan={ 5 } style={ { padding: 0 } }>
          <div
            data-tip
            data-for={ `tooltip_${operation}` }
            data-effect='solid'
            className={ styles.confirmed }
          >
            {
              confirmedBy.map((owner) => (
                <InputAddress
                  key={ owner }
                  value={ owner }
                  allowCopy={ false }
                  hideUnderline
                  disabled
                  small
                  text
                />
              ))
            }
          </div>
        </td>
      </tr>
    );
  }
}<|MERGE_RESOLUTION|>--- conflicted
+++ resolved
@@ -14,10 +14,6 @@
 // You should have received a copy of the GNU General Public License
 // along with Parity.  If not, see <http://www.gnu.org/licenses/>.
 
-<<<<<<< HEAD
-import { MenuItem, IconMenu } from 'material-ui';
-=======
->>>>>>> c27d96a4
 import React, { Component, PropTypes } from 'react';
 import { FormattedMessage } from 'react-intl';
 import ReactTooltip from 'react-tooltip';
@@ -26,14 +22,8 @@
 
 import { bytesToHex } from '@parity/api/util/format';
 import { confirmOperation, revokeOperation } from '@parity/shared/redux/providers/walletActions';
-<<<<<<< HEAD
-
-import { Button, Container, InputAddress, IdentityIcon, Progress } from '~/ui';
-import TxRow from '~/ui/TxList/TxRow';
-=======
 import { Container, Dropdown, InputAddress, IdentityIcon, Progress } from '@parity/ui';
 import TxRow from '@parity/ui/TxList/TxRow';
->>>>>>> c27d96a4
 
 import styles from '../wallet.css';
 import txListStyles from '@parity/ui/TxList/txList.css';
@@ -276,24 +266,11 @@
             {
               pending
               ? (
-<<<<<<< HEAD
-                <Progress
-                  key={ `pending_${operation}` }
-                  style={ style }
-                />
-              )
-              : (
-                <Progress
-                  key={ `unpending_${operation}` }
-                  determinate
-                  min={ 0 }
-=======
                 <Progress style={ style } />
               )
               : (
                 <Progress
                   isDeterminate
->>>>>>> c27d96a4
                   max={ require.toNumber() }
                   value={ confirmedBy.length }
                   style={ style }
