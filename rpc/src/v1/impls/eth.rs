// Copyright 2015, 2016 Ethcore (UK) Ltd.
// This file is part of Parity.

// Parity is free software: you can redistribute it and/or modify
// it under the terms of the GNU General Public License as published by
// the Free Software Foundation, either version 3 of the License, or
// (at your option) any later version.

// Parity is distributed in the hope that it will be useful,
// but WITHOUT ANY WARRANTY; without even the implied warranty of
// MERCHANTABILITY or FITNESS FOR A PARTICULAR PURPOSE.  See the
// GNU General Public License for more details.

// You should have received a copy of the GNU General Public License
// along with Parity.  If not, see <http://www.gnu.org/licenses/>.

//! Eth rpc implementation.
use std::collections::HashMap;
use std::sync::{Arc, Weak, Mutex, RwLock};
use ethsync::{SyncProvider, SyncState};
use jsonrpc_core::*;
use util::numbers::*;
use util::sha3::*;
use util::rlp::encode;
use ethcore::client::*;
use ethcore::block::{IsBlock};
use ethcore::views::*;
use ethcore::ethereum::Ethash;
use ethcore::ethereum::denominations::shannon;
use v1::traits::{Eth, EthFilter};
use v1::types::{Block, BlockTransactions, BlockNumber, Bytes, SyncStatus, SyncInfo, Transaction, TransactionRequest, OptionalValue, Index, Filter, Log};
use v1::helpers::{PollFilter, PollManager};
use util::keys::store::AccountProvider;

/// Eth rpc implementation.
<<<<<<< HEAD
pub struct EthClient<C, S, A> where C: BlockChainClient, S: SyncStatusProvider, A: AccountProvider {
=======
pub struct EthClient<C, S> where C: BlockChainClient, S: SyncProvider {
>>>>>>> a207b6a1
	client: Weak<C>,
	sync: Weak<S>,
	accounts: Weak<A>,
	hashrates: RwLock<HashMap<H256, u64>>,
}

<<<<<<< HEAD
impl<C, S, A> EthClient<C, S, A> where C: BlockChainClient, S: SyncStatusProvider, A: AccountProvider {
=======
impl<C, S> EthClient<C, S> where C: BlockChainClient, S: SyncProvider {
>>>>>>> a207b6a1
	/// Creates new EthClient.
	pub fn new(client: &Arc<C>, sync: &Arc<S>, accounts: &Arc<A>) -> Self {
		EthClient {
			client: Arc::downgrade(client),
			sync: Arc::downgrade(sync),
			accounts: Arc::downgrade(accounts),
			hashrates: RwLock::new(HashMap::new()),
		}
	}

	fn block(&self, id: BlockId, include_txs: bool) -> Result<Value, Error> {
		let client = take_weak!(self.client);
		match (client.block(id.clone()), client.block_total_difficulty(id)) {
			(Some(bytes), Some(total_difficulty)) => {
				let block_view = BlockView::new(&bytes);
				let view = block_view.header_view();
				let block = Block {
					hash: OptionalValue::Value(view.sha3()),
					parent_hash: view.parent_hash(),
					uncles_hash: view.uncles_hash(),
					author: view.author(),
					miner: view.author(),
					state_root: view.state_root(),
					transactions_root: view.transactions_root(),
					receipts_root: view.receipts_root(),
					number: OptionalValue::Value(U256::from(view.number())),
					gas_used: view.gas_used(),
					gas_limit: view.gas_limit(),
					logs_bloom: view.log_bloom(),
					timestamp: U256::from(view.timestamp()),
					difficulty: view.difficulty(),
					total_difficulty: total_difficulty,
					uncles: vec![],
					transactions: {
						if include_txs {
							BlockTransactions::Full(block_view.localized_transactions().into_iter().map(From::from).collect())
						} else {
							BlockTransactions::Hashes(block_view.transaction_hashes())
						}
					},
					extra_data: Bytes::default()
				};
				to_value(&block)
			},
			_ => Ok(Value::Null)
		}
	}

	fn transaction(&self, id: TransactionId) -> Result<Value, Error> {
		match take_weak!(self.client).transaction(id) {
			Some(t) => to_value(&Transaction::from(t)),
			None => Ok(Value::Null)
		}
	}
}

<<<<<<< HEAD
impl<C, S, A> Eth for EthClient<C, S, A> where C: BlockChainClient + 'static, S: SyncStatusProvider + 'static, A: AccountProvider + 'static {
=======
impl<C, S> Eth for EthClient<C, S> where C: BlockChainClient + 'static, S: SyncProvider + 'static {
>>>>>>> a207b6a1
	fn protocol_version(&self, params: Params) -> Result<Value, Error> {
		match params {
			Params::None => to_value(&U256::from(take_weak!(self.sync).status().protocol_version)),
			_ => Err(Error::invalid_params())
		}
	}

	fn syncing(&self, params: Params) -> Result<Value, Error> {
		match params {
			Params::None => {
				let status = take_weak!(self.sync).status();
				let res = match status.state {
					SyncState::NotSynced | SyncState::Idle => SyncStatus::None,
					SyncState::Waiting | SyncState::Blocks | SyncState::NewBlocks => SyncStatus::Info(SyncInfo {
						starting_block: U256::from(status.start_block_number),
						current_block: U256::from(take_weak!(self.client).chain_info().best_block_number),
						highest_block: U256::from(status.highest_block_number.unwrap_or(status.start_block_number))
					})
				};
				to_value(&res)
			}
			_ => Err(Error::invalid_params())
		}
	}

	// TODO: do not hardcode author.
	fn author(&self, params: Params) -> Result<Value, Error> {
		match params {
			Params::None => to_value(&Address::new()),
			_ => Err(Error::invalid_params())
		}
	}

	// TODO: return real value of mining once it's implemented.
	fn is_mining(&self, params: Params) -> Result<Value, Error> {
		match params {
			Params::None => to_value(&!self.hashrates.read().unwrap().is_empty()),
			_ => Err(Error::invalid_params())
		}
	}

	// TODO: return real hashrate once we have mining
	fn hashrate(&self, params: Params) -> Result<Value, Error> {
		match params {
			Params::None => to_value(&self.hashrates.read().unwrap().iter().fold(0u64, |sum, (_, v)| sum + v)),
			_ => Err(Error::invalid_params())
		}
	}

	fn gas_price(&self, params: Params) -> Result<Value, Error> {
		match params {
			Params::None => to_value(&(shannon() * U256::from(50))),
			_ => Err(Error::invalid_params())
		}
	}

	fn block_number(&self, params: Params) -> Result<Value, Error> {
		match params {
			Params::None => to_value(&U256::from(take_weak!(self.client).chain_info().best_block_number)),
			_ => Err(Error::invalid_params())
		}
	}

	fn block_transaction_count(&self, params: Params) -> Result<Value, Error> {
		from_params::<(H256,)>(params)
			.and_then(|(hash,)| match take_weak!(self.client).block(BlockId::Hash(hash)) {
				Some(bytes) => to_value(&BlockView::new(&bytes).transactions_count()),
				None => Ok(Value::Null)
			})
	}

	fn block_uncles_count(&self, params: Params) -> Result<Value, Error> {
		from_params::<(H256,)>(params)
			.and_then(|(hash,)| match take_weak!(self.client).block(BlockId::Hash(hash)) {
				Some(bytes) => to_value(&BlockView::new(&bytes).uncles_count()),
				None => Ok(Value::Null)
			})
	}

	// TODO: do not ignore block number param
	fn code_at(&self, params: Params) -> Result<Value, Error> {
		from_params::<(Address, BlockNumber)>(params)
			.and_then(|(address, _block_number)| to_value(&take_weak!(self.client).code(&address).map_or_else(Bytes::default, Bytes::new)))
	}

	fn block_by_hash(&self, params: Params) -> Result<Value, Error> {
		from_params::<(H256, bool)>(params)
			.and_then(|(hash, include_txs)| self.block(BlockId::Hash(hash), include_txs))
	}

	fn block_by_number(&self, params: Params) -> Result<Value, Error> {
		from_params::<(BlockNumber, bool)>(params)
			.and_then(|(number, include_txs)| self.block(number.into(), include_txs))
	}

	fn transaction_by_hash(&self, params: Params) -> Result<Value, Error> {
		from_params::<(H256,)>(params)
			.and_then(|(hash,)| self.transaction(TransactionId::Hash(hash)))
	}

	fn transaction_by_block_hash_and_index(&self, params: Params) -> Result<Value, Error> {
		from_params::<(H256, Index)>(params)
			.and_then(|(hash, index)| self.transaction(TransactionId::Location(BlockId::Hash(hash), index.value())))
	}

	fn transaction_by_block_number_and_index(&self, params: Params) -> Result<Value, Error> {
		from_params::<(BlockNumber, Index)>(params)
			.and_then(|(number, index)| self.transaction(TransactionId::Location(number.into(), index.value())))
	}

	fn logs(&self, params: Params) -> Result<Value, Error> {
		from_params::<(Filter,)>(params)
			.and_then(|(filter,)| {
				let logs = take_weak!(self.client).logs(filter.into())
					.into_iter()
					.map(From::from)
					.collect::<Vec<Log>>();
				to_value(&logs)
			})
	}

	fn work(&self, params: Params) -> Result<Value, Error> {
		match params {
			Params::None => {
				let c = take_weak!(self.client);
				let u = c.sealing_block().lock().unwrap();
				match *u {
					Some(ref b) => {
						let pow_hash = b.hash();
						let target = Ethash::difficulty_to_boundary(b.block().header().difficulty());
						let seed_hash = Ethash::get_seedhash(b.block().header().number());
						to_value(&(pow_hash, seed_hash, target))
					}
					_ => Err(Error::invalid_params())
				}
			},
			_ => Err(Error::invalid_params())
		}
	}

	fn submit_work(&self, params: Params) -> Result<Value, Error> {
		from_params::<(H64, H256, H256)>(params).and_then(|(nonce, pow_hash, mix_hash)| {
//			trace!("Decoded: nonce={}, pow_hash={}, mix_hash={}", nonce, pow_hash, mix_hash);
			let c = take_weak!(self.client);
			let seal = vec![encode(&mix_hash).to_vec(), encode(&nonce).to_vec()];
			let r = c.submit_seal(pow_hash, seal);
			to_value(&r.is_ok())
		})
	}

	fn submit_hashrate(&self, params: Params) -> Result<Value, Error> {
		// TODO: Index should be U256.
		from_params::<(Index, H256)>(params).and_then(|(rate, id)| {
			self.hashrates.write().unwrap().insert(id, rate.value() as u64);
			to_value(&true)
		})
	}

	fn send_transaction(&self, params: Params) -> Result<Value, Error> {
		from_params::<(TransactionRequest, )>(params)
			.and_then(|(transaction_request, )| {
				let accounts = take_weak!(self.accounts);
				match accounts.account_secret(&transaction_request.from) {
					Ok(secret) => {
						let sync = take_weak!(self.sync);
						let (transaction, _) = transaction_request.to_eth();
						let signed_transaction = transaction.sign(&secret);
						let hash = signed_transaction.hash();
						sync.insert_transaction(signed_transaction);
						to_value(&hash)
					},
					Err(_) => { to_value(&U256::zero()) }
				}
		})
	}
}

/// Eth filter rpc implementation.
pub struct EthFilterClient<C> where C: BlockChainClient {
	client: Weak<C>,
	polls: Mutex<PollManager<PollFilter>>,
}

impl<C> EthFilterClient<C> where C: BlockChainClient {
	/// Creates new Eth filter client.
	pub fn new(client: &Arc<C>) -> Self {
		EthFilterClient {
			client: Arc::downgrade(client),
			polls: Mutex::new(PollManager::new())
		}
	}
}

impl<C> EthFilter for EthFilterClient<C> where C: BlockChainClient + 'static {
	fn new_filter(&self, params: Params) -> Result<Value, Error> {
		from_params::<(Filter,)>(params)
			.and_then(|(filter,)| {
				let mut polls = self.polls.lock().unwrap();
				let id = polls.create_poll(PollFilter::Logs(filter.into()), take_weak!(self.client).chain_info().best_block_number);
				to_value(&U256::from(id))
			})
	}

	fn new_block_filter(&self, params: Params) -> Result<Value, Error> {
		match params {
			Params::None => {
				let mut polls = self.polls.lock().unwrap();
				let id = polls.create_poll(PollFilter::Block, take_weak!(self.client).chain_info().best_block_number);
				to_value(&U256::from(id))
			},
			_ => Err(Error::invalid_params())
		}
	}

	fn new_pending_transaction_filter(&self, params: Params) -> Result<Value, Error> {
		match params {
			Params::None => {
				let mut polls = self.polls.lock().unwrap();
				let id = polls.create_poll(PollFilter::PendingTransaction, take_weak!(self.client).chain_info().best_block_number);
				to_value(&U256::from(id))
			},
			_ => Err(Error::invalid_params())
		}
	}

	fn filter_changes(&self, params: Params) -> Result<Value, Error> {
		let client = take_weak!(self.client);
		from_params::<(Index,)>(params)
			.and_then(|(index,)| {
				let info = self.polls.lock().unwrap().poll_info(&index.value()).cloned();
				match info {
					None => Ok(Value::Array(vec![] as Vec<Value>)),
					Some(info) => match info.filter {
						PollFilter::Block => {
							// + 1, cause we want to return hashes including current block hash.
							let current_number = client.chain_info().best_block_number + 1;
							let hashes = (info.block_number..current_number).into_iter()
								.map(BlockId::Number)
								.filter_map(|id| client.block_hash(id))
								.collect::<Vec<H256>>();

							self.polls.lock().unwrap().update_poll(&index.value(), current_number);

							to_value(&hashes)
						},
						PollFilter::PendingTransaction => {
							// TODO: fix implementation once TransactionQueue is merged
							to_value(&vec![] as &Vec<H256>)
						},
						PollFilter::Logs(mut filter) => {
							filter.from_block = BlockId::Number(info.block_number);
							filter.to_block = BlockId::Latest;
							let logs = client.logs(filter)
								.into_iter()
								.map(From::from)
								.collect::<Vec<Log>>();

							let current_number = client.chain_info().best_block_number;
							self.polls.lock().unwrap().update_poll(&index.value(), current_number);

							to_value(&logs)
						}
					}
				}
			})
	}

	fn uninstall_filter(&self, params: Params) -> Result<Value, Error> {
		from_params::<(Index,)>(params)
			.and_then(|(index,)| {
				self.polls.lock().unwrap().remove_poll(&index.value());
				to_value(&true)
			})
	}
}<|MERGE_RESOLUTION|>--- conflicted
+++ resolved
@@ -33,22 +33,14 @@
 use util::keys::store::AccountProvider;
 
 /// Eth rpc implementation.
-<<<<<<< HEAD
-pub struct EthClient<C, S, A> where C: BlockChainClient, S: SyncStatusProvider, A: AccountProvider {
-=======
-pub struct EthClient<C, S> where C: BlockChainClient, S: SyncProvider {
->>>>>>> a207b6a1
+pub struct EthClient<C, S, A> where C: BlockChainClient, S: SyncProvider, A: AccountProvider {
 	client: Weak<C>,
 	sync: Weak<S>,
 	accounts: Weak<A>,
 	hashrates: RwLock<HashMap<H256, u64>>,
 }
 
-<<<<<<< HEAD
-impl<C, S, A> EthClient<C, S, A> where C: BlockChainClient, S: SyncStatusProvider, A: AccountProvider {
-=======
-impl<C, S> EthClient<C, S> where C: BlockChainClient, S: SyncProvider {
->>>>>>> a207b6a1
+impl<C, S, A> EthClient<C, S, A> where C: BlockChainClient, S: SyncProvider, A: AccountProvider {
 	/// Creates new EthClient.
 	pub fn new(client: &Arc<C>, sync: &Arc<S>, accounts: &Arc<A>) -> Self {
 		EthClient {
@@ -105,11 +97,7 @@
 	}
 }
 
-<<<<<<< HEAD
-impl<C, S, A> Eth for EthClient<C, S, A> where C: BlockChainClient + 'static, S: SyncStatusProvider + 'static, A: AccountProvider + 'static {
-=======
-impl<C, S> Eth for EthClient<C, S> where C: BlockChainClient + 'static, S: SyncProvider + 'static {
->>>>>>> a207b6a1
+impl<C, S, A> Eth for EthClient<C, S, A> where C: BlockChainClient + 'static, S: SyncProvider + 'static, A: AccountProvider + 'static {
 	fn protocol_version(&self, params: Params) -> Result<Value, Error> {
 		match params {
 			Params::None => to_value(&U256::from(take_weak!(self.sync).status().protocol_version)),
