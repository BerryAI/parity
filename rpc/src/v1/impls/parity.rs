// Copyright 2015-2017 Parity Technologies (UK) Ltd.
// This file is part of Parity.

// Parity is free software: you can redistribute it and/or modify
// it under the terms of the GNU General Public License as published by
// the Free Software Foundation, either version 3 of the License, or
// (at your option) any later version.

// Parity is distributed in the hope that it will be useful,
// but WITHOUT ANY WARRANTY; without even the implied warranty of
// MERCHANTABILITY or FITNESS FOR A PARTICULAR PURPOSE.  See the
// GNU General Public License for more details.

// You should have received a copy of the GNU General Public License
// along with Parity.  If not, see <http://www.gnu.org/licenses/>.

//! Parity-specific rpc implementation.
use std::sync::Arc;
use std::str::FromStr;
use std::collections::{BTreeMap, HashSet};

use util::Address;
use util::misc::version_data;

use crypto::{DEFAULT_MAC, ecies};
use ethkey::{Brain, Generator};
use ethstore::random_phrase;
use ethsync::{SyncProvider, ManageNetwork};
use ethcore::account_provider::AccountProvider;
use ethcore::client::{MiningBlockChainClient};
use ethcore::ids::BlockId;
use ethcore::miner::MinerService;
use ethcore::mode::Mode;
use ethcore_logger::RotatingLogger;
use node_health::{NodeHealth, Health};
use updater::{Service as UpdateService};

use jsonrpc_core::{BoxFuture, Error};
use jsonrpc_core::futures::{future, Future};
use jsonrpc_macros::Trailing;
use v1::helpers::{self, errors, fake_sign, ipfs, SigningQueue, SignerService, NetworkSettings};
use v1::helpers::accounts::unwrap_provider;
use v1::metadata::Metadata;
use v1::traits::Parity;
use v1::types::{
	Bytes, U256, H160, H256, H512, CallRequest,
	Peers, Transaction, RpcSettings, Histogram,
	TransactionStats, LocalTransactionStatus,
	BlockNumber, ConsensusCapability, VersionInfo,
	OperationsInfo, DappId, ChainStatus,
	AccountInfo, HwAccountInfo, RichHeader
};

/// Parity implementation.
pub struct ParityClient<C, M, U>  {
	client: Arc<C>,
	miner: Arc<M>,
	updater: Arc<U>,
	sync: Arc<SyncProvider>,
	net: Arc<ManageNetwork>,
	health: NodeHealth,
	accounts: Option<Arc<AccountProvider>>,
	logger: Arc<RotatingLogger>,
	settings: Arc<NetworkSettings>,
	signer: Option<Arc<SignerService>>,
	dapps_address: Option<(String, u16)>,
	ws_address: Option<(String, u16)>,
	eip86_transition: u64,
}

impl<C, M, U> ParityClient<C, M, U> where
	C: MiningBlockChainClient,
{
	/// Creates new `ParityClient`.
	pub fn new(
		client: Arc<C>,
		miner: Arc<M>,
		sync: Arc<SyncProvider>,
		updater: Arc<U>,
		net: Arc<ManageNetwork>,
		health: NodeHealth,
		accounts: Option<Arc<AccountProvider>>,
		logger: Arc<RotatingLogger>,
		settings: Arc<NetworkSettings>,
		signer: Option<Arc<SignerService>>,
		dapps_address: Option<(String, u16)>,
		ws_address: Option<(String, u16)>,
	) -> Self {
		let eip86_transition = client.eip86_transition();
		ParityClient {
			client,
			miner,
			sync,
			updater,
			net,
			health,
			accounts,
			logger,
			settings,
			signer,
			dapps_address,
			ws_address,
			eip86_transition,
		}
	}

	/// Attempt to get the `Arc<AccountProvider>`, errors if provider was not
	/// set.
	fn account_provider(&self) -> Result<Arc<AccountProvider>, Error> {
		unwrap_provider(&self.accounts)
	}
}

impl<C, M, U> Parity for ParityClient<C, M, U> where
	C: MiningBlockChainClient + 'static,
	M: MinerService + 'static,
	U: UpdateService + 'static,
{
	type Metadata = Metadata;

	fn accounts_info(&self, dapp: Trailing<DappId>) -> Result<BTreeMap<H160, AccountInfo>, Error> {
		let dapp = dapp.unwrap_or_default();

		let store = self.account_provider()?;
		let dapp_accounts = store
			.note_dapp_used(dapp.clone().into())
			.and_then(|_| store.dapp_addresses(dapp.into()))
			.map_err(|e| errors::account("Could not fetch accounts.", e))?
			.into_iter().collect::<HashSet<_>>();

		let info = store.accounts_info().map_err(|e| errors::account("Could not fetch account info.", e))?;
		let other = store.addresses_info();

		Ok(info
			.into_iter()
			.chain(other.into_iter())
			.filter(|&(ref a, _)| dapp_accounts.contains(a))
			.map(|(a, v)| (H160::from(a), AccountInfo { name: v.name }))
			.collect()
		)
	}

	fn hardware_accounts_info(&self) -> Result<BTreeMap<H160, HwAccountInfo>, Error> {
		let store = self.account_provider()?;
		let info = store.hardware_accounts_info().map_err(|e| errors::account("Could not fetch account info.", e))?;
		Ok(info
			.into_iter()
			.map(|(a, v)| (H160::from(a), HwAccountInfo { name: v.name, manufacturer: v.meta }))
			.collect()
		)
	}

<<<<<<< HEAD
	fn default_account(&self, meta: Self::Metadata) -> Result<H160, Error> {
=======
	fn locked_hardware_accounts_info(&self) -> Result<Vec<String>, Error> {
		let store = self.account_provider()?;
		Ok(store.locked_hardware_accounts().map_err(|e| errors::account("Error communicating with hardware wallet.", e))?)
	}

	fn default_account(&self, meta: Self::Metadata) -> BoxFuture<H160, Error> {
>>>>>>> d69dd17d
		let dapp_id = meta.dapp_id();

		Ok(self.account_provider()?
			.dapp_default_address(dapp_id.into())
			.map(Into::into)
			.ok()
			.unwrap_or_default())
	}

	fn transactions_limit(&self) -> Result<usize, Error> {
		Ok(self.miner.transactions_limit())
	}

	fn min_gas_price(&self) -> Result<U256, Error> {
		Ok(U256::from(self.miner.minimal_gas_price()))
	}

	fn extra_data(&self) -> Result<Bytes, Error> {
		Ok(Bytes::new(self.miner.extra_data()))
	}

	fn gas_floor_target(&self) -> Result<U256, Error> {
		Ok(U256::from(self.miner.gas_floor_target()))
	}

	fn gas_ceil_target(&self) -> Result<U256, Error> {
		Ok(U256::from(self.miner.gas_ceil_target()))
	}

	fn dev_logs(&self) -> Result<Vec<String>, Error> {
		let logs = self.logger.logs();
		Ok(logs.as_slice().to_owned())
	}

	fn dev_logs_levels(&self) -> Result<String, Error> {
		Ok(self.logger.levels().to_owned())
	}

	fn net_chain(&self) -> Result<String, Error> {
		Ok(self.settings.chain.clone())
	}

	fn chain(&self) -> Result<String, Error> {
		Ok(self.client.spec_name())
	}

	fn net_peers(&self) -> Result<Peers, Error> {
		let sync_status = self.sync.status();
		let net_config = self.net.network_config();
		let peers = self.sync.peers().into_iter().map(Into::into).collect();

		Ok(Peers {
			active: sync_status.num_active_peers,
			connected: sync_status.num_peers,
			max: sync_status.current_max_peers(net_config.min_peers, net_config.max_peers),
			peers: peers
		})
	}

	fn net_port(&self) -> Result<u16, Error> {
		Ok(self.settings.network_port)
	}

	fn node_name(&self) -> Result<String, Error> {
		Ok(self.settings.name.clone())
	}

	fn registry_address(&self) -> Result<Option<H160>, Error> {
		Ok(
			self.client
				.additional_params()
				.get("registrar")
				.and_then(|s| Address::from_str(s).ok())
				.map(|s| H160::from(s))
		)
	}

	fn rpc_settings(&self) -> Result<RpcSettings, Error> {
		Ok(RpcSettings {
			enabled: self.settings.rpc_enabled,
			interface: self.settings.rpc_interface.clone(),
			port: self.settings.rpc_port as u64,
		})
	}

	fn default_extra_data(&self) -> Result<Bytes, Error> {
		Ok(Bytes::new(version_data()))
	}

	fn gas_price_histogram(&self) -> BoxFuture<Histogram, Error> {
		Box::new(future::done(self.client
			.gas_price_corpus(100)
			.histogram(10)
			.ok_or_else(errors::not_enough_data)
			.map(Into::into)
		))
	}

	fn unsigned_transactions_count(&self) -> Result<usize, Error> {
		match self.signer {
			None => Err(errors::signer_disabled()),
			Some(ref signer) => Ok(signer.len()),
		}
	}

	fn generate_secret_phrase(&self) -> Result<String, Error> {
		Ok(random_phrase(12))
	}

	fn phrase_to_address(&self, phrase: String) -> Result<H160, Error> {
		Ok(Brain::new(phrase).generate().unwrap().address().into())
	}

	fn list_accounts(&self, count: u64, after: Option<H160>, block_number: Trailing<BlockNumber>) -> Result<Option<Vec<H160>>, Error> {
		Ok(self.client
			.list_accounts(block_number.unwrap_or_default().into(), after.map(Into::into).as_ref(), count)
			.map(|a| a.into_iter().map(Into::into).collect()))
	}

	fn list_storage_keys(&self, address: H160, count: u64, after: Option<H256>, block_number: Trailing<BlockNumber>) -> Result<Option<Vec<H256>>, Error> {
		Ok(self.client
			.list_storage(block_number.unwrap_or_default().into(), &address.into(), after.map(Into::into).as_ref(), count)
			.map(|a| a.into_iter().map(Into::into).collect()))
	}

	fn encrypt_message(&self, key: H512, phrase: Bytes) -> Result<Bytes, Error> {
		ecies::encrypt(&key.into(), &DEFAULT_MAC, &phrase.0)
			.map_err(errors::encryption)
			.map(Into::into)
	}

	fn pending_transactions(&self) -> Result<Vec<Transaction>, Error> {
		let block_number = self.client.chain_info().best_block_number;
		Ok(self.miner.pending_transactions().into_iter().map(|t| Transaction::from_pending(t, block_number, self.eip86_transition)).collect::<Vec<_>>())
	}

	fn future_transactions(&self) -> Result<Vec<Transaction>, Error> {
		let block_number = self.client.chain_info().best_block_number;
		Ok(self.miner.future_transactions().into_iter().map(|t| Transaction::from_pending(t, block_number, self.eip86_transition)).collect::<Vec<_>>())
	}

	fn pending_transactions_stats(&self) -> Result<BTreeMap<H256, TransactionStats>, Error> {
		let stats = self.sync.transactions_stats();
		Ok(stats.into_iter()
		   .map(|(hash, stats)| (hash.into(), stats.into()))
		   .collect()
		)
	}

	fn local_transactions(&self) -> Result<BTreeMap<H256, LocalTransactionStatus>, Error> {
		// Return nothing if accounts are disabled (running as public node)
		if self.accounts.is_none() {
			return Ok(BTreeMap::new());
		}

		let transactions = self.miner.local_transactions();
		let block_number = self.client.chain_info().best_block_number;
		Ok(transactions
		   .into_iter()
		   .map(|(hash, status)| (hash.into(), LocalTransactionStatus::from(status, block_number, self.eip86_transition)))
		   .collect()
		)
	}

	fn dapps_url(&self) -> Result<String, Error> {
		helpers::to_url(&self.dapps_address)
			.ok_or_else(|| errors::dapps_disabled())
	}

	fn ws_url(&self) -> Result<String, Error> {
		helpers::to_url(&self.ws_address)
			.ok_or_else(|| errors::ws_disabled())
	}

	fn next_nonce(&self, address: H160) -> BoxFuture<U256, Error> {
		let address: Address = address.into();

		Box::new(future::ok(self.miner.last_nonce(&address)
			.map(|n| n + 1.into())
			.unwrap_or_else(|| self.client.latest_nonce(&address))
			.into()
		))
	}

	fn mode(&self) -> Result<String, Error> {
		Ok(match self.client.mode() {
			Mode::Off => "offline",
			Mode::Dark(..) => "dark",
			Mode::Passive(..) => "passive",
			Mode::Active => "active",
		}.into())
	}

	fn enode(&self) -> Result<String, Error> {
		self.sync.enode().ok_or_else(errors::network_disabled)
	}

	fn consensus_capability(&self) -> Result<ConsensusCapability, Error> {
		Ok(self.updater.capability().into())
	}

	fn version_info(&self) -> Result<VersionInfo, Error> {
		Ok(self.updater.version_info().into())
	}

	fn releases_info(&self) -> Result<Option<OperationsInfo>, Error> {
		Ok(self.updater.info().map(Into::into))
	}

	fn chain_status(&self) -> Result<ChainStatus, Error> {
		let chain_info = self.client.chain_info();

		let gap = chain_info.ancient_block_number.map(|x| U256::from(x + 1))
			.and_then(|first| chain_info.first_block_number.map(|last| (first, U256::from(last))));

		Ok(ChainStatus {
			block_gap: gap.map(|(x, y)| (x.into(), y.into())),
		})
	}

	fn node_kind(&self) -> Result<::v1::types::NodeKind, Error> {
		use ::v1::types::{NodeKind, Availability, Capability};

		let availability = match self.accounts {
			Some(_) => Availability::Personal,
			None => Availability::Public
		};

		Ok(NodeKind {
			availability: availability,
			capability: Capability::Full,
		})
	}

	fn block_header(&self, number: Trailing<BlockNumber>) -> BoxFuture<RichHeader, Error> {
		const EXTRA_INFO_PROOF: &'static str = "Object exists in in blockchain (fetched earlier), extra_info is always available if object exists; qed";

		let id: BlockId = number.unwrap_or_default().into();
		let encoded = match self.client.block_header(id.clone()) {
			Some(encoded) => encoded,
			None => return Box::new(future::err(errors::unknown_block())),
		};

		Box::new(future::ok(RichHeader {
			inner: encoded.into(),
			extra_info: self.client.block_extra_info(id).expect(EXTRA_INFO_PROOF),
		}))
	}

	fn ipfs_cid(&self, content: Bytes) -> Result<String, Error> {
		ipfs::cid(content)
	}

	fn call(&self, meta: Self::Metadata, requests: Vec<CallRequest>, block: Trailing<BlockNumber>) -> Result<Vec<Bytes>, Error> {
		let requests = requests
			.into_iter()
			.map(|request| Ok((
				fake_sign::sign_call(&self.client, &self.miner, request.into(), meta.is_dapp())?,
				Default::default()
			)))
			.collect::<Result<Vec<_>, Error>>()?;

		let block = block.unwrap_or_default();

		self.client.call_many(&requests, block.into())
				.map(|res| res.into_iter().map(|res| res.output.into()).collect())
				.map_err(errors::call)
	}

	fn node_health(&self) -> BoxFuture<Health, Error> {
		Box::new(self.health.health()
			.map_err(|err| errors::internal("Health API failure.", err)))
	}
}<|MERGE_RESOLUTION|>--- conflicted
+++ resolved
@@ -150,16 +150,12 @@
 		)
 	}
 
-<<<<<<< HEAD
-	fn default_account(&self, meta: Self::Metadata) -> Result<H160, Error> {
-=======
 	fn locked_hardware_accounts_info(&self) -> Result<Vec<String>, Error> {
 		let store = self.account_provider()?;
 		Ok(store.locked_hardware_accounts().map_err(|e| errors::account("Error communicating with hardware wallet.", e))?)
 	}
 
-	fn default_account(&self, meta: Self::Metadata) -> BoxFuture<H160, Error> {
->>>>>>> d69dd17d
+	fn default_account(&self, meta: Self::Metadata) -> Result<H160, Error> {
 		let dapp_id = meta.dapp_id();
 
 		Ok(self.account_provider()?
