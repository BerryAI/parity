[package]
description = "Ethcore library"
homepage = "http://ethcore.io"
license = "GPL-3.0"
name = "ethcore"
version = "0.1.0"
authors = ["Ethcore <admin@ethcore.io>"]

[dependencies]
log = "0.3"
env_logger = "0.3"
rustc-serialize = "0.3"
flate2 = "0.2"
rocksdb = "0.3"
heapsize = "0.2.0"
rust-crypto = "0.2.34"
time = "0.1"
#interpolate_idents = { git = "https://github.com/SkylerLipthay/interpolate_idents" }
ethcore-util = { path = "../util" }
evmjit = { path = "../evmjit", optional = true }
ethash = { path = "../ethash" }
num_cpus = "0.2"
clippy = "0.0.37"
crossbeam = "0.1.5"
lazy_static = "0.1"

[features]
default = ["json-tests"]
jit = ["evmjit"]
<<<<<<< HEAD
evm-debug = []
=======
evm_debug = []
json-tests = []
>>>>>>> 26a8adb6
test-heavy = []<|MERGE_RESOLUTION|>--- conflicted
+++ resolved
@@ -27,10 +27,6 @@
 [features]
 default = ["json-tests"]
 jit = ["evmjit"]
-<<<<<<< HEAD
 evm-debug = []
-=======
-evm_debug = []
 json-tests = []
->>>>>>> 26a8adb6
 test-heavy = []