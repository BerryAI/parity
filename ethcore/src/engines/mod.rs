// Copyright 2015-2017 Parity Technologies (UK) Ltd.
// This file is part of Parity.

// Parity is free software: you can redistribute it and/or modify
// it under the terms of the GNU General Public License as published by
// the Free Software Foundation, either version 3 of the License, or
// (at your option) any later version.

// Parity is distributed in the hope that it will be useful,
// but WITHOUT ANY WARRANTY; without even the implied warranty of
// MERCHANTABILITY or FITNESS FOR A PARTICULAR PURPOSE.  See the
// GNU General Public License for more details.

// You should have received a copy of the GNU General Public License
// along with Parity.  If not, see <http://www.gnu.org/licenses/>.

//! Consensus engine specification and basic implementations.

// mod authority_round;
// mod basic_authority;
// mod instant_seal;
// mod null_engine;
// mod signer;
// mod tendermint;
// mod transition;
// mod validator_set;
// mod vote_collector;

pub mod epoch;

// pub use self::authority_round::AuthorityRound;
// pub use self::basic_authority::BasicAuthority;
pub use self::epoch::{EpochVerifier, Transition as EpochTransition};
// pub use self::instant_seal::InstantSeal;
// pub use self::null_engine::NullEngine;
// pub use self::tendermint::Tendermint;

use std::sync::{Weak, Arc};
use std::collections::{BTreeMap, HashMap};
use std::fmt;

use self::epoch::PendingTransition;

use account_provider::AccountProvider;
use builtin::Builtin;
use client::EngineClient;
use vm::{EnvInfo, Schedule, CreateContractAddress};
use error::Error;
use header::{Header, BlockNumber};
use receipt::Receipt;
use snapshot::SnapshotComponents;
use spec::CommonParams;
use transaction::{UnverifiedTransaction, SignedTransaction};

use ethkey::Signature;
use parity_machine::Machine;
use bigint::prelude::U256;
use bigint::hash::H256;
use semantic_version::SemanticVersion;
use util::*;
use unexpected::{Mismatch, OutOfBounds};
use bytes::Bytes;

/// Default EIP-210 contrat code.
/// As defined in https://github.com/ethereum/EIPs/pull/210
pub const DEFAULT_BLOCKHASH_CONTRACT: &'static str = "73fffffffffffffffffffffffffffffffffffffffe33141561006a5760014303600035610100820755610100810715156100455760003561010061010083050761010001555b6201000081071515610064576000356101006201000083050761020001555b5061013e565b4360003512151561008457600060405260206040f361013d565b61010060003543031315156100a857610100600035075460605260206060f361013c565b6101006000350715156100c55762010000600035430313156100c8565b60005b156100ea576101006101006000350507610100015460805260206080f361013b565b620100006000350715156101095763010000006000354303131561010c565b60005b1561012f57610100620100006000350507610200015460a052602060a0f361013a565b600060c052602060c0f35b5b5b5b5b";

/// Voting errors.
#[derive(Debug)]
pub enum EngineError {
	/// Signature or author field does not belong to an authority.
	NotAuthorized(Address),
	/// The same author issued different votes at the same step.
	DoubleVote(Address),
	/// The received block is from an incorrect proposer.
	NotProposer(Mismatch<Address>),
	/// Message was not expected.
	UnexpectedMessage,
	/// Seal field has an unexpected size.
	BadSealFieldSize(OutOfBounds<usize>),
	/// Validation proof insufficient.
	InsufficientProof(String),
	/// Failed system call.
	FailedSystemCall(String),
	/// Requires client ref, but none registered.
	RequiresClient,
}

impl fmt::Display for EngineError {
	fn fmt(&self, f: &mut fmt::Formatter) -> fmt::Result {
		use self::EngineError::*;
		let msg = match *self {
			DoubleVote(ref address) => format!("Author {} issued too many blocks.", address),
			NotProposer(ref mis) => format!("Author is not a current proposer: {}", mis),
			NotAuthorized(ref address) => format!("Signer {} is not authorized.", address),
			UnexpectedMessage => "This Engine should not be fed messages.".into(),
			BadSealFieldSize(ref oob) => format!("Seal field has an unexpected length: {}", oob),
			InsufficientProof(ref msg) => format!("Insufficient validation proof: {}", msg),
			FailedSystemCall(ref msg) => format!("Failed to make system call: {}", msg),
			RequiresClient => format!("Call requires client but none registered"),
		};

		f.write_fmt(format_args!("Engine error ({})", msg))
	}
}

/// Seal type.
#[derive(Debug, PartialEq, Eq)]
pub enum Seal {
	/// Proposal seal; should be broadcasted, but not inserted into blockchain.
	Proposal(Vec<Bytes>),
	/// Regular block seal; should be part of the blockchain.
	Regular(Vec<Bytes>),
	/// Engine does generate seal for this block right now.
	None,
}

/// Type alias for a function we can make calls through synchronously.
/// Returns the call result and state proof for each call.
pub type Call<'a> = Fn(Address, Bytes) -> Result<(Bytes, Vec<Vec<u8>>), String> + 'a;

/// Type alias for a function we can get headers by hash through.
pub type Headers<'a> = Fn(H256) -> Option<Header> + 'a;

/// Type alias for a function we can query pending transitions by block hash through.
pub type PendingTransitionStore<'a> = Fn(H256) -> Option<PendingTransition> + 'a;

/// Proof dependent on state.
pub trait StateDependentProof: Send + Sync {
	/// Generate a proof, given the state.
	fn generate_proof(&self, caller: &Call) -> Result<Vec<u8>, String>;
	/// Check a proof generated elsewhere (potentially by a peer).
	// `engine` needed to check state proofs, while really this should
	// just be state machine params.
	fn check_proof(&self, engine: &EthEngine, proof: &[u8]) -> Result<(), String>;
}

/// Proof generated on epoch change.
pub enum Proof {
	/// Known proof (extracted from signal)
	Known(Vec<u8>),
	/// State dependent proof.
	WithState(Arc<StateDependentProof>),
}

/// Generated epoch verifier.
pub enum ConstructedVerifier<'a, M: Machine> {
	/// Fully trusted verifier.
	Trusted(Box<EpochVerifier<M>>),
	/// Verifier unconfirmed. Check whether given finality proof finalizes given hash
	/// under previous epoch.
	Unconfirmed(Box<EpochVerifier<M>>, &'a [u8], H256),
	/// Error constructing verifier.
	Err(Error),
}

impl<'a, M: Machine> ConstructedVerifier<'a, M> {
	/// Convert to a result, indicating that any necessary confirmation has been done
	/// already.
	pub fn known_confirmed(self) -> Result<Box<EpochVerifier<M>>, Error> {
		match self {
			ConstructedVerifier::Trusted(v) | ConstructedVerifier::Unconfirmed(v, _, _) => Ok(v),
			ConstructedVerifier::Err(e) => Err(e),
		}
	}
}

/// Results of a query of whether an epoch change occurred at the given block.
pub enum EpochChange {
	/// Cannot determine until more data is passed.
	Unsure(Unsure),
	/// No epoch change.
	No,
	/// The epoch will change, with proof.
	Yes(Proof),
}

/// More data required to determine if an epoch change occurred at a given block.
#[derive(Debug, Clone, Copy, PartialEq)]
pub enum Unsure {
	/// Needs the body.
	NeedsBody,
	/// Needs the receipts.
	NeedsReceipts,
	/// Needs both body and receipts.
	NeedsBoth,
}

/// A consensus mechanism for the chain. Generally either proof-of-work or proof-of-stake-based.
/// Provides hooks into each of the major parts of block import.
pub trait Engine<M: Machine>: Sync + Send {
	/// The name of this engine.
	fn name(&self) -> &str;
	/// The version of this engine. Should be of the form
	fn version(&self) -> SemanticVersion { SemanticVersion::new(0, 0, 0) }

	/// Get access to the underlying state machine.
	// TODO: decouple.
	fn machine(&self) -> &M;

	/// The number of additional header fields required for this engine.
	fn seal_fields(&self) -> usize { 0 }

	/// Additional engine-specific information for the user/developer concerning `header`.
	fn extra_info(&self, _header: &M::Header) -> BTreeMap<String, String> { BTreeMap::new() }

	/// Additional information.
	fn additional_params(&self) -> HashMap<String, String> { HashMap::new() }

	/// Maximum number of uncles a block is allowed to declare.
	fn maximum_uncle_count(&self) -> usize { 2 }
	/// The number of generations back that uncles can be.
	fn maximum_uncle_age(&self) -> usize { 6 }

	/// Block transformation functions, before the transactions.
	/// `epoch_begin` set to true if this block kicks off an epoch.
	fn on_new_block(
		&self,
		block: &mut M::LiveBlock,
		_epoch_begin: bool,
	) -> Result<(), M::Error>;

	/// Block transformation functions, after the transactions.
	fn on_close_block(&self, _block: &mut M::LiveBlock) -> Result<(), M::Error> {
		Ok(())
	}

	/// None means that it requires external input (e.g. PoW) to seal a block.
	/// Some(true) means the engine is currently prime for seal generation (i.e. node is the current validator).
	/// Some(false) means that the node might seal internally but is not qualified now.
	fn seals_internally(&self) -> Option<bool> { None }

	/// Attempt to seal the block internally.
	///
	/// If `Some` is returned, then you get a valid seal.
	///
	/// This operation is synchronous and may (quite reasonably) not be available, in which None will
	/// be returned.
	fn generate_seal(&self, _block: &M::LiveBlock) -> Seal { Seal::None }

	/// Phase 1 quick block verification. Only does checks that are cheap. Returns either a null `Ok` or a general error detailing the problem with import.
	fn verify_block_basic(&self, _header: &M::Header) -> Result<(), M::Error> { Ok(()) }

	/// Phase 2 verification. Perform costly checks such as transaction signatures. Returns either a null `Ok` or a general error detailing the problem with import.
	fn verify_block_unordered(&self, _header: &M::Header) -> Result<(), M::Error> { Ok(()) }

	/// Phase 3 verification. Check block information against parent and uncles. Returns either a null `Ok` or a general error detailing the problem with import.
	fn verify_block_family(&self, _header: &M::Header, _parent: &Header) -> Result<(), Error> { Ok(()) }

	/// Phase 4 verification. Verify block header against potentially external data.
	fn verify_block_external(&self, _header: &M::Header) -> Result<(), Error> { Ok(()) }

	/// Genesis epoch data.
	fn genesis_epoch_data(&self, _header: &M::Header, _call: &Call) -> Result<Vec<u8>, String> { Ok(Vec::new()) }

	/// Whether an epoch change is signalled at the given header but will require finality.
	/// If a change can be enacted immediately then return `No` from this function but
	/// `Yes` from `is_epoch_end`.
	///
	/// If the block or receipts are required, return `Unsure` and the function will be
	/// called again with them.
	/// Return `Yes` or `No` when the answer is definitively known.
	///
	/// Should not interact with state.
	fn signals_epoch_end(&self, _header: &M::Header, _block: Option<&[u8]>, _receipts: Option<&[Receipt]>)
		-> EpochChange
	{
		EpochChange::No
	}

	/// Whether a block is the end of an epoch.
	///
	/// This either means that an immediate transition occurs or a block signalling transition
	/// has reached finality. The `Headers` given are not guaranteed to return any blocks
	/// from any epoch other than the current.
	///
	/// Return optional transition proof.
	fn is_epoch_end(
		&self,
		_chain_head: &M::Header,
		_chain: &Headers,
		_transition_store: &PendingTransitionStore,
	) -> Option<Vec<u8>> {
		None
	}

	/// Create an epoch verifier from validation proof and a flag indicating
	/// whether finality is required.
	fn epoch_verifier<'a>(&self, _header: &M::Header, _proof: &'a [u8]) -> ConstructedVerifier<'a, M> {
		ConstructedVerifier::Trusted(Box::new(self::epoch::NoOp))
	}

	/// Populate a header's fields based on its parent's header.
	/// Usually implements the chain scoring rule based on weight.
	/// The gas floor target must not be lower than the engine's minimum gas limit.
	fn populate_from_parent(&self, header: &mut M::Header, parent: &M::Header);

	/// Handle any potential consensus messages;
	/// updating consensus state and potentially issuing a new one.
	fn handle_message(&self, _message: &[u8]) -> Result<(), EngineError> { Err(EngineError::UnexpectedMessage) }

	/// Find out if the block is a proposal block and should not be inserted into the DB.
	/// Takes a header of a fully verified block.
	fn is_proposal(&self, _verified_header: &M::Header) -> bool { false }

	/// Register an account which signs consensus messages.
	fn set_signer(&self, _account_provider: Arc<AccountProvider>, _address: Address, _password: String) {}

	/// Sign using the EngineSigner, to be used for consensus tx signing.
	fn sign(&self, _hash: H256) -> Result<Signature, Error> { unimplemented!() }

	/// Add Client which can be used for sealing, potentially querying the state and sending messages.
	fn register_client(&self, _client: Weak<EngineClient>) {}

	/// Trigger next step of the consensus engine.
	fn step(&self) {}

	/// Stops any services that the may hold the Engine and makes it safe to drop.
	fn stop(&self) {}

	/// Create a factory for building snapshot chunks and restoring from them.
	/// Returning `None` indicates that this engine doesn't support snapshot creation.
	fn snapshot_components(&self) -> Option<Box<SnapshotComponents>> {
		None
	}

	/// Whether this engine supports warp sync.
	fn supports_warp(&self) -> bool {
		self.snapshot_components().is_some()
	}
}

/// Common type alias for an engine coupled with an Ethereum-like state machine.
// TODO: make this a _trait_ alias when those exist.
// fortunately the effect is largely the same since engines are mostly used
// via trait objects.
pub trait EthEngine: Engine<::machine::EthereumMachine> {
	/// Get the general parameters of the chain.
	fn params(&self) -> &CommonParams {
		self.machine().params()
	}

	/// Get the EVM schedule for the given block number.
	fn schedule(&self, block_number: BlockNumber) -> Schedule {
		self.machine().schedule(block_number)
	}

	/// Builtin-contracts for the chain..
	fn builtins(&self) -> &BTreeMap<Address, Builtin> {
		self.machine().builtins()
	}

	/// Attempt to get a handle to a built-in contract.
	/// Only returns references to activated built-ins.
	fn builtin(&self, a: &Address, block_number: BlockNumber) -> Option<&Builtin> {
		self.machine().builtin(a, block_number)
	}

	/// Some intrinsic operation parameters; by default they take their value from the `spec()`'s `engine_params`.
	fn maximum_extra_data_size(&self) -> usize {
		self.machine().maximum_extra_data_size()
	}

	/// The nonce with which accounts begin at given block.
	fn account_start_nonce(&self, block: u64) -> U256 {
		self.machine().account_start_nonce(block)
	}

	/// The network ID that transactions should be signed with.
	fn signing_chain_id(&self, env_info: &EnvInfo) -> Option<u64> {
		self.machine().signing_chain_id(env_info)
	}

	/// Returns new contract address generation scheme at given block number.
	fn create_address_scheme(&self, number: BlockNumber) -> CreateContractAddress {
		self.machine().create_address_scheme(number)
	}

	/// Verify a particular transaction is valid.
	fn verify_transaction_unordered(&self, t: UnverifiedTransaction, header: &Header) -> Result<SignedTransaction, Error> {
		self.machine().verify_transaction_unordered(t, header)
	}

	/// Additional verification for transactions in blocks.
	// TODO: Add flags for which bits of the transaction to check.
	// TODO: consider including State in the params.
	fn verify_transaction_basic(&self, t: &UnverifiedTransaction, header: &Header) -> Result<(), Error> {
		self.machine().verify_transaction_basic(t, header)
	}

	/// If this machine supports wasm.
	fn supports_wasm(&self) -> bool {
		self.machine().supports_wasm()
	}
}

// convenience wrappers for existing functions.
impl<T> EthEngine for T where T: Engine<::machine::EthereumMachine> { }

/// Common engine utilities
pub mod common {
	use block::ExecutedBlock;
	use error::Error;
	use trace::{Tracer, ExecutiveTracer, RewardType};
	use state::CleanupMode;

	use bigint::prelude::U256;
<<<<<<< HEAD
=======
	use bigint::hash::H256;
	use util::*;
	use bytes::{Bytes, BytesRef};
	use super::Engine;

	/// Execute a call as the system address.
	pub fn execute_as_system<E: Engine + ?Sized>(
		block: &mut ExecutedBlock,
		last_hashes: Arc<LastHashes>,
		engine: &E,
		contract_address: Address,
		gas: U256,
		data: Option<Bytes>,
	) -> Result<Bytes, Error> {
		let env_info = {
			let header = block.fields().header;
			EnvInfo {
				number: header.number(),
				author: header.author().clone(),
				timestamp: header.timestamp(),
				difficulty: header.difficulty().clone(),
				last_hashes: last_hashes,
				gas_used: U256::zero(),
				gas_limit: gas,
			}
		};

		let mut state = block.fields_mut().state;
		let params = ActionParams {
			code_address: contract_address.clone(),
			address: contract_address.clone(),
			sender: SYSTEM_ADDRESS.clone(),
			origin: SYSTEM_ADDRESS.clone(),
			gas: gas,
			gas_price: 0.into(),
			value: ActionValue::Transfer(0.into()),
			code: state.code(&contract_address)?,
			code_hash: Some(state.code_hash(&contract_address)?),
			data: data,
			call_type: CallType::Call,
		};
		let mut ex = Executive::new(&mut state, &env_info, engine);
		let mut substate = Substate::new();
		let mut output = Vec::new();
		if let Err(e) = ex.call(params, &mut substate, BytesRef::Flexible(&mut output), &mut NoopTracer, &mut NoopVMTracer) {
			warn!("Encountered error on making system call: {}", e);
		}

		Ok(output)
	}

	/// Push last known block hash to the state.
	pub fn push_last_hash<E: Engine + ?Sized>(block: &mut ExecutedBlock, last_hashes: Arc<LastHashes>, engine: &E, hash: &H256) -> Result<(), Error> {
		if block.fields().header.number() == engine.params().eip210_transition {
			let state = block.fields_mut().state;
			state.init_code(&engine.params().eip210_contract_address, engine.params().eip210_contract_code.clone())?;
		}
		if block.fields().header.number() >= engine.params().eip210_transition {
			let _ = execute_as_system(
				block,
				last_hashes,
				engine,
				engine.params().eip210_contract_address,
				engine.params().eip210_contract_gas,
				Some(hash.to_vec()),
			)?;
		}
		Ok(())
	}
>>>>>>> 9196c726

	/// Give reward and trace.
	pub fn bestow_block_reward(block: &mut ExecutedBlock, reward: U256) -> Result<(), Error> {
		let fields = block.fields_mut();
		// Bestow block reward
		let res = fields.state.add_balance(fields.header.author(), &reward, CleanupMode::NoEmpty)
			.map_err(::error::Error::from)
			.and_then(|_| fields.state.commit());

		let block_author = fields.header.author().clone();
		fields.traces.as_mut().map(move |mut traces| {
  			let mut tracer = ExecutiveTracer::default();
  			tracer.trace_reward(block_author, reward, RewardType::Block);
  			traces.push(tracer.drain())
		});

		// Commit state so that we can actually figure out the state root.
		if let Err(ref e) = res {
			warn!("Encountered error on bestowing reward: {}", e);
		}
		res
	}
}<|MERGE_RESOLUTION|>--- conflicted
+++ resolved
@@ -405,78 +405,6 @@
 	use state::CleanupMode;
 
 	use bigint::prelude::U256;
-<<<<<<< HEAD
-=======
-	use bigint::hash::H256;
-	use util::*;
-	use bytes::{Bytes, BytesRef};
-	use super::Engine;
-
-	/// Execute a call as the system address.
-	pub fn execute_as_system<E: Engine + ?Sized>(
-		block: &mut ExecutedBlock,
-		last_hashes: Arc<LastHashes>,
-		engine: &E,
-		contract_address: Address,
-		gas: U256,
-		data: Option<Bytes>,
-	) -> Result<Bytes, Error> {
-		let env_info = {
-			let header = block.fields().header;
-			EnvInfo {
-				number: header.number(),
-				author: header.author().clone(),
-				timestamp: header.timestamp(),
-				difficulty: header.difficulty().clone(),
-				last_hashes: last_hashes,
-				gas_used: U256::zero(),
-				gas_limit: gas,
-			}
-		};
-
-		let mut state = block.fields_mut().state;
-		let params = ActionParams {
-			code_address: contract_address.clone(),
-			address: contract_address.clone(),
-			sender: SYSTEM_ADDRESS.clone(),
-			origin: SYSTEM_ADDRESS.clone(),
-			gas: gas,
-			gas_price: 0.into(),
-			value: ActionValue::Transfer(0.into()),
-			code: state.code(&contract_address)?,
-			code_hash: Some(state.code_hash(&contract_address)?),
-			data: data,
-			call_type: CallType::Call,
-		};
-		let mut ex = Executive::new(&mut state, &env_info, engine);
-		let mut substate = Substate::new();
-		let mut output = Vec::new();
-		if let Err(e) = ex.call(params, &mut substate, BytesRef::Flexible(&mut output), &mut NoopTracer, &mut NoopVMTracer) {
-			warn!("Encountered error on making system call: {}", e);
-		}
-
-		Ok(output)
-	}
-
-	/// Push last known block hash to the state.
-	pub fn push_last_hash<E: Engine + ?Sized>(block: &mut ExecutedBlock, last_hashes: Arc<LastHashes>, engine: &E, hash: &H256) -> Result<(), Error> {
-		if block.fields().header.number() == engine.params().eip210_transition {
-			let state = block.fields_mut().state;
-			state.init_code(&engine.params().eip210_contract_address, engine.params().eip210_contract_code.clone())?;
-		}
-		if block.fields().header.number() >= engine.params().eip210_transition {
-			let _ = execute_as_system(
-				block,
-				last_hashes,
-				engine,
-				engine.params().eip210_contract_address,
-				engine.params().eip210_contract_gas,
-				Some(hash.to_vec()),
-			)?;
-		}
-		Ok(())
-	}
->>>>>>> 9196c726
 
 	/// Give reward and trace.
 	pub fn bestow_block_reward(block: &mut ExecutedBlock, reward: U256) -> Result<(), Error> {
