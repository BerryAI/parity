[package]
description = "Ethcore client."
name = "parity"
version = "0.9.99"
license = "GPL-3.0"
authors = ["Ethcore <admin@ethcore.io>"]
build = "build.rs"

[build-dependencies]
rustc_version = "0.1"

[dependencies]
log = "0.3"
env_logger = "0.3"
rustc-serialize = "0.3"
docopt = "0.6"
time = "0.1"
ctrlc = { git = "https://github.com/tomusdrw/rust-ctrlc.git" }
fdlimit = { path = "util/fdlimit" }
daemonize = "0.2"
number_prefix = "0.2"
clippy = { version = "0.0.44", optional = true }

ethcore = { path = "ethcore" }
ethcore-util = { path = "util" }
ethsync = { path = "sync" }
ethcore-devtools = { path = "devtools" }
<<<<<<< HEAD
ethcore-rpc = { path = "rpc", optional = true }

[dev-dependencies]
ethcore = { path = "ethcore", features = ["dev"] }
ethcore-util = { path = "util", features = ["dev"] }
ethsync = { path = "sync", features = ["dev"] }
ethcore-rpc = { path = "rpc", features = ["dev"] }
=======
number_prefix = "0.2"
rpassword = "0.1"
>>>>>>> ac420451

[features]
default = ["rpc"]
rpc = ["ethcore-rpc"]
dev = ["ethcore/dev", "ethcore-util/dev", "ethsync/dev", "ethcore-rpc/dev"]
dev-clippy = ["clippy", "ethcore/clippy", "ethcore-util/clippy", "ethsync/clippy", "ethcore-rpc/clippy"]
travis-beta = ["ethcore/json-tests"]
travis-nightly = ["ethcore/json-tests", "clippy", "dev"]

[[bin]]
path = "parity/main.rs"
name = "parity"<|MERGE_RESOLUTION|>--- conflicted
+++ resolved
@@ -20,12 +20,10 @@
 daemonize = "0.2"
 number_prefix = "0.2"
 clippy = { version = "0.0.44", optional = true }
-
 ethcore = { path = "ethcore" }
 ethcore-util = { path = "util" }
 ethsync = { path = "sync" }
 ethcore-devtools = { path = "devtools" }
-<<<<<<< HEAD
 ethcore-rpc = { path = "rpc", optional = true }
 
 [dev-dependencies]
@@ -33,10 +31,8 @@
 ethcore-util = { path = "util", features = ["dev"] }
 ethsync = { path = "sync", features = ["dev"] }
 ethcore-rpc = { path = "rpc", features = ["dev"] }
-=======
 number_prefix = "0.2"
 rpassword = "0.1"
->>>>>>> ac420451
 
 [features]
 default = ["rpc"]
