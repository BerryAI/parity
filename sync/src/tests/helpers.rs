--- conflicted
+++ resolved
@@ -315,9 +315,12 @@
 	pub fn trigger_chain_new_blocks(&mut self, peer_id: usize) {
 		let peer = self.peer(peer_id);
 		let mut queue = peer.queue.write();
-<<<<<<< HEAD
 		peer.sync.write().chain_new_blocks(&mut TestIo::new(&peer.chain, &peer.snapshot_service, &mut queue, None), &[], &[], &[], &[], &[], &[]);
 	}
+
+	fn start(&self) {}
+
+	fn stop(&self) {}
 }
 
 impl ChainNotify for TestPeer<EthcoreClient> {
@@ -341,42 +344,14 @@
 			&sealed,
 			&proposed);
 	}
-=======
-		peer.sync.write().chain_new_blocks(&mut TestIo::new(&peer.chain, &peer.snapshot_service, &mut queue, None), &[], &[], &[], &[], &[]);
-	}
-}
-
-impl ChainNotify for TestPeer<EthcoreClient> {
-	fn new_blocks(&self,
-		imported: Vec<H256>,
-		invalid: Vec<H256>,
-		enacted: Vec<H256>,
-		retracted: Vec<H256>,
-		sealed: Vec<H256>,
-		_duration: u64)
-	{
-		let mut queue = self.queue.write();
-		let mut io = TestIo::new(&self.chain, &self.snapshot_service, &mut queue, None);
-		self.sync.write().chain_new_blocks(
-			&mut io,
-			&imported,
-			&invalid,
-			&enacted,
-			&retracted,
-			&sealed);
-	}
->>>>>>> b9c04fcd
 
 	fn start(&self) {}
 
 	fn stop(&self) {}
-<<<<<<< HEAD
 
 	fn broadcast(&self, message: Vec<u8>) {
 		let mut queue = self.queue.write();
 		let mut io = TestIo::new(&self.chain, &self.snapshot_service, &mut queue, None);
 		self.sync.write().propagate_consensus_packet(&mut io, message.clone());
 	}
-=======
->>>>>>> b9c04fcd
-}
+}