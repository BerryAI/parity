--- conflicted
+++ resolved
@@ -21,11 +21,8 @@
 extern crate rlp;
 extern crate ethcore;
 extern crate ethcore_util as util;
-<<<<<<< HEAD
+extern crate ethcore_bigint as bigint;
 extern crate jsonrpc_core as core;
-=======
-extern crate ethcore_bigint as bigint;
->>>>>>> e9abcb2f
 extern crate jsonrpc_http_server as http;
 
 pub mod error;
